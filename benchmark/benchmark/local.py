import subprocess
from time import sleep
from math import ceil
from os.path import join, splitext, basename

from benchmark.commands import CommandMaker
from benchmark.committee import LocalCommittee, Key
<<<<<<< HEAD
from benchmark.logs import LogParser, ParseError
from benchmark.utils import Print
=======
from benchmark.logs import LogParser
>>>>>>> 6887c8ce

class BenchError(Exception):
    pass

class BenchError(Exception):
    pass

class LocalBench:
    BINARY_PATH = '../target/release/'
    NODE_CRATE_PATH = '../node'

    def __init__(self, nodes, txs, size, rate):
        assert isinstance(nodes, int) and nodes > 0
        assert isinstance(txs, int) and txs >= 0
        assert isinstance(size, int) and size > 0
        assert isinstance(rate, int) and rate >= 0

        self.nodes = nodes
        self.txs = txs
        self.size = size
        self.rate = rate

        self.base_port = 7000
        self.committee_file = '.committee.json'
        self.key_files = [f'.node-{i}.json' for i in range(nodes)]
        self.node_logs = [f'logs/node-{i}.log' for i in range(nodes)]
        self.dbs = [f'.db-{i}' for i in range(nodes)]
        self.client_logs = [f'logs/client-{i}.log' for i in range(nodes)]

    def _background_run(self, command, log_file):
        name = splitext(basename(log_file))[0]
        cmd = f'{command} 2> {log_file}'
        subprocess.run(['tmux', 'new', '-d', '-s', name, cmd], check=True)

    def _kill_nodes(self):
        cmd = CommandMaker.kill().split()
        subprocess.run(cmd, stderr=subprocess.DEVNULL)

    def run(self, delay):
        assert isinstance(delay, int) and delay > 0
<<<<<<< HEAD
        Print.important('Starting local benchmark')

        try:
            # Kill any previous testbed and cleanup all files.
            Print.info('Setting up testbed...')
=======
        print(f'Running local benchmark...')

        try:
            # Kill any previous testbed and cleanup all files.
>>>>>>> 6887c8ce
            self._kill_nodes()
            cmd = CommandMaker.cleanup()
            subprocess.run([cmd], shell=True, stderr=subprocess.DEVNULL)
            sleep(0.5)

            # Recompile the latest code.
            cmd = CommandMaker.compile().split()
            subprocess.run(cmd, check=True, cwd=self.NODE_CRATE_PATH)

            # Create alias for the client and nodes binary.
            cmd = CommandMaker.alias_binaries(self.BINARY_PATH)
            subprocess.run([cmd], shell=True)

            # Generate configuration files.
            keys = []
            for filename in self.key_files:
                cmd = CommandMaker.generate_key(filename).split()
                subprocess.run(cmd, check=True)
                keys += [Key.from_file(filename)]

            names = [x.name for x in keys]
            committee = LocalCommittee(names, self.base_port)
            committee.print(self.committee_file)

            # Run all nodes.
            for key_file, db, log_file in zip(self.key_files, self.dbs, self.node_logs):
                cmd = CommandMaker.run_node(key_file, self.committee_file, db)
                self._background_run(cmd, log_file)

            # Wait a bit for the nodes to start and then run all clients.
            sleep(0.5)
            Print.info(f'Running benchmark ({delay} sec)...')
            addresses = committee.front_addresses()
            load, rate = ceil(self.txs / self.nodes), ceil(self.rate / self.nodes)
            for addr, log_file in zip(addresses, self.client_logs):
                cmd = CommandMaker.run_client(addr, load, self.size, rate)
                self._background_run(cmd, log_file)

            # Wait for all transactions to be processed.
            sleep(delay)
            self._kill_nodes()

            # Parse logs and return the parser.
<<<<<<< HEAD
            Print.info('Parsing logs...')
            return LogParser.process('./logs')

        except (subprocess.SubprocessError, ParseError) as e:
            self._kill_nodes()
            raise BenchError(str(e))
=======
            return LogParser.process('./logs')

        except Exception as e:
            self._kill_nodes()
            import traceback
            print(traceback.format_exc())
            raise BenchError(f'Failled to run local benchmark: {e}')
>>>>>>> 6887c8ce
<|MERGE_RESOLUTION|>--- conflicted
+++ resolved
@@ -5,12 +5,8 @@
 
 from benchmark.commands import CommandMaker
 from benchmark.committee import LocalCommittee, Key
-<<<<<<< HEAD
 from benchmark.logs import LogParser, ParseError
 from benchmark.utils import Print
-=======
-from benchmark.logs import LogParser
->>>>>>> 6887c8ce
 
 class BenchError(Exception):
     pass
@@ -51,18 +47,11 @@
 
     def run(self, delay):
         assert isinstance(delay, int) and delay > 0
-<<<<<<< HEAD
         Print.important('Starting local benchmark')
 
         try:
             # Kill any previous testbed and cleanup all files.
             Print.info('Setting up testbed...')
-=======
-        print(f'Running local benchmark...')
-
-        try:
-            # Kill any previous testbed and cleanup all files.
->>>>>>> 6887c8ce
             self._kill_nodes()
             cmd = CommandMaker.cleanup()
             subprocess.run([cmd], shell=True, stderr=subprocess.DEVNULL)
@@ -106,19 +95,9 @@
             self._kill_nodes()
 
             # Parse logs and return the parser.
-<<<<<<< HEAD
             Print.info('Parsing logs...')
             return LogParser.process('./logs')
 
         except (subprocess.SubprocessError, ParseError) as e:
             self._kill_nodes()
-            raise BenchError(str(e))
-=======
-            return LogParser.process('./logs')
-
-        except Exception as e:
-            self._kill_nodes()
-            import traceback
-            print(traceback.format_exc())
-            raise BenchError(f'Failled to run local benchmark: {e}')
->>>>>>> 6887c8ce
+            raise BenchError(str(e))